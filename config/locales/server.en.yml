--- conflicted
+++ resolved
@@ -1123,11 +1123,8 @@
     omniauth_error_unknown: "Something went wrong processing your log in, please try again."
     new_registrations_disabled: "New account registrations are not allowed at this time."
     password_too_long: "Passwords are limited to 200 characters."
-<<<<<<< HEAD
-=======
     missing_user_field: "You have not completed all the user fields"
     close_window: "Authentication is complete. Close this window to continue."
->>>>>>> 1565bd5e
 
   user:
     no_accounts_associated: "No accounts associated"
